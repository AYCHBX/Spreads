--- conflicted
+++ resolved
@@ -50,14 +50,8 @@
         new IAsyncEnumerator<T> GetEnumerator();
     }
 
-<<<<<<< HEAD
-
-    public interface IPublisher<out T> : IObservable<IEnumerable<T>> {
-        new ISubscription Subscribe(IObserver<IEnumerable<T>> subscriber);
-=======
     public interface IPublisher<out T> : IObservable<T> {
         new ISubscription Subscribe(IObserver<T> subscriber);
->>>>>>> fe721f7a
     }
 
     public interface ISubscriber<in T> : IObserver<IEnumerable<T>> {
